--- conflicted
+++ resolved
@@ -373,21 +373,17 @@
                 import ray
 
                 # replace ray span name
-<<<<<<< HEAD
-                span.update_name(f"send[{type(event).__name__}]")
+                if isinstance(event, ray.ObjectRef):
+                    span.update_name(f"send[{type(ray.get(event)).__name__}]")
+                else:
+                    span.update_name(f"send[{type(event).__name__}]")
+
                 try:
                     result = func(self, args, kwargs, **options)
                     span.set_status(StatusCode.OK)
                 finally:
                     _try_force_flush_trace()
                 return result
-=======
-                if isinstance(event, ray.ObjectRef):
-                    span.update_name(f"send[{type(ray.get(event)).__name__}]")
-                else:
-                    span.update_name(f"send[{type(event).__name__}]")
-                return func(self, args, kwargs, **options)
->>>>>>> 72680c33
 
             actor._actor_handle.handle._remote = lambda *args, **kwargs: wrapper(  # type: ignore
                 actor._actor_handle.handle, *args, **kwargs
